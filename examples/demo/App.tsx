import * as React from "react";
import { useCallback, useEffect, useRef, useState } from "react";
import * as ReactDOM from "react-dom";
import * as FlexLayout from "../../src/index";
import { Action, Actions, BorderNode, DropInfo, IJsonTabNode, Node, TabNode, TabSetNode } from "../../src/index";
import { ILayoutProps, ITabRenderValues, ITabSetRenderValues } from "../../src/view/Layout";
import Utils from "./Utils";

var fields = ["Name", "Field1", "Field2", "Field3", "Field4", "Field5"];

class App extends React.Component<any, { layoutFile: string | null, model: FlexLayout.Model | null, adding: boolean, fontSize: string, realtimeResize: boolean }> {

    loadingLayoutName?: string;
    nextGridIndex: number = 1;

    constructor(props: any) {
        super(props);
        this.state = { layoutFile: null, model: null, adding: false, fontSize: "medium", realtimeResize: false };

        // save layout when unloading page
        window.onbeforeunload = (event: Event) => {
            this.save();
        };
    }

    preventIOSScrollingWhenDragging(e: Event) {
        if (FlexLayout.DragDrop.instance.isActive()) {
            e.preventDefault();
        }
    }

    componentDidMount() {
        this.loadLayout("default", false);
        document.body.addEventListener("touchmove", this.preventIOSScrollingWhenDragging, { passive: false });

        // use to generate json typescript interfaces 
        // Model.toTypescriptInterfaces();
    }

    save() {
        var jsonStr = JSON.stringify(this.state.model!.toJson(), null, "\t");
        localStorage.setItem(this.state.layoutFile!, jsonStr);
    }

    loadLayout(layoutName: string, reload?: boolean) {
        if (this.state.layoutFile !== null) {
            this.save();
        }

        this.loadingLayoutName = layoutName;
        let loaded = false;
        if (!reload) {
            var json = localStorage.getItem(layoutName);
            if (json != null) {
                this.load(json);
                loaded = true;
            }
        }

        if (!loaded) {
            Utils.downloadFile("layouts/" + layoutName + ".layout", this.load, this.error);
        }
    }

    load = (jsonText: string) => {
        let json = JSON.parse(jsonText);
        let model = FlexLayout.Model.fromJson(json);
        // model.setOnCreateTabSet((tabNode?: TabNode) => {
        //     console.log("onCreateTabSet " + tabNode);
        //     // return { type: "tabset", name: "Header Text" };
        //     return { type: "tabset" };
        // });

        // you can control where nodes can be dropped
        //model.setOnAllowDrop(this.allowDrop);

        this.setState({ layoutFile: this.loadingLayoutName!, model: model });
    }

    allowDrop = (dragNode: (TabNode | TabSetNode), dropInfo: DropInfo) => {
        let dropNode = dropInfo.node;

        // prevent non-border tabs dropping into borders
        if (dropNode.getType() == "border" && (dragNode.getParent() == null || dragNode.getParent()!.getType() != "border"))
            return false;

        // prevent border tabs dropping into main layout
        if (dropNode.getType() != "border" && (dragNode.getParent() != null && dragNode.getParent()!.getType() == "border"))
            return false;

        return true;
    }

    error = (reason: string) => {
        alert("Error loading json config file: " + this.loadingLayoutName + "\n" + reason);
    }

    onAddDragMouseDown = (event: React.MouseEvent | React.TouchEvent<HTMLButtonElement>) => {
        event.stopPropagation();
        event.preventDefault();
        if (this.state.model!.getMaximizedTabset() == null) {
            (this.refs.layout as FlexLayout.Layout).addTabWithDragAndDrop("Add grid<br>(Drag to location)", {
                component: "grid",
                name: "Grid " + this.nextGridIndex++
            }, this.onAdded);
            // this.setState({ adding: true });
        }
    }

    onAddActiveClick = (event: React.MouseEvent) => {
        if (this.state.model!.getMaximizedTabset() == null) {
            (this.refs.layout as FlexLayout.Layout).addTabToActiveTabSet({
                component: "grid",
                name: "Grid " + this.nextGridIndex++
            });
        }
    }

    onAddFromTabSetButton = (node: TabSetNode | BorderNode) => {
        // if (this.state.model!.getMaximizedTabset() == null) {
        (this.refs.layout as FlexLayout.Layout).addTabToTabSet(node.getId(), {
            component: "grid",
            name: "Grid " + this.nextGridIndex++
        });
        // }
    }

    onAddIndirectClick = (event: React.MouseEvent) => {
        if (this.state.model!.getMaximizedTabset() == null) {
            (this.refs.layout as FlexLayout.Layout).addTabWithDragAndDropIndirect("Add grid<br>(Drag to location)", {
                component: "grid",
                name: "Grid " + this.nextGridIndex++
            }, this.onAdded);
            this.setState({ adding: true });
        }
    }

    onRealtimeResize = (event: React.ChangeEvent<HTMLInputElement>) => {
        this.setState({
            realtimeResize: event.target.checked
        });
    }


    onExternalDrag = (e: React.DragEvent) => {
        // console.log("onExternaldrag ", e.dataTransfer.types);
        // Check for supported content type
        const validTypes = ["text/uri-list", "text/html", "text/plain"];
        if (e.dataTransfer.types.find(t => validTypes.indexOf(t) !== -1) === undefined) return;
        // Set dropEffect (icon)
        e.dataTransfer.dropEffect = "link";
        return {
            dragText: "Drag To New Tab",
            json: {
                type: "tab",
                component: "multitype"
            },
            onDrop: (node?: Node, event?: Event) => {
                if (!node || !event) return;  // aborted drag

                if (node instanceof TabNode && event instanceof DragEvent) {
                    const dragEvent = event as DragEvent;
                    if (dragEvent.dataTransfer) {
                        if (dragEvent.dataTransfer.types.indexOf("text/uri-list") !== -1) {
                            const data = dragEvent.dataTransfer!.getData("text/uri-list");
                            this.state.model!.doAction(FlexLayout.Actions.updateNodeAttributes(node.getId(), { name: "Url", config: { data, type: "url" } }));
                        }
                        else if (dragEvent.dataTransfer.types.indexOf("text/html") !== -1) {
                            const data = dragEvent.dataTransfer!.getData("text/html");
                            this.state.model!.doAction(FlexLayout.Actions.updateNodeAttributes(node.getId(), { name: "Html", config: { data, type: "html" } }));
                        }
                        else if (dragEvent.dataTransfer.types.indexOf("text/plain") !== -1) {
                            const data = dragEvent.dataTransfer!.getData("text/plain");
                            this.state.model!.doAction(FlexLayout.Actions.updateNodeAttributes(node.getId(), { name: "Text", config: { data, type: "text" } }));
                        }
                    }
                }
            }
        }
    };

    onShowLayoutClick = (event: React.MouseEvent) => {
        console.log(JSON.stringify(this.state.model!.toJson(), null, "\t"));
    }

    onAdded = () => {
        this.setState({ adding: false });
    }

    onTableClick = (node: Node, event: Event) => {
        // console.log("tab: \n" + node._toAttributeString());
        // console.log("tabset: \n" + node.getParent()!._toAttributeString());
    }

    onAction = (action: Action) => {
        return action;
    }

    factory = (node: TabNode) => {
        // log lifecycle events
        //node.setEventListener("resize", function(p){console.log("resize", node);});
        //node.setEventListener("visibility", function(p){console.log("visibility", node);});
        //node.setEventListener("close", function(p){console.log("close", node);});

        var component = node.getComponent();

        if (component === "grid") {
            if (node.getExtraData().data == null) {
                // create data in node extra data first time accessed
                node.getExtraData().data = this.makeFakeData();
            }

            return <SimpleTable fields={fields} onClick={this.onTableClick.bind(this, node)} data={node.getExtraData().data} />;
        }
        else if (component === "sub") {
            var model = node.getExtraData().model;
            if (model == null) {
                node.getExtraData().model = FlexLayout.Model.fromJson(node.getConfig().model);
                model = node.getExtraData().model;
                // save submodel on save event
                node.setEventListener("save", (p: any) => {
                    this.state.model!.doAction(FlexLayout.Actions.updateNodeAttributes(node.getId(), { config: { model: node.getExtraData().model.toJson() } }));
                    //  node.getConfig().model = node.getExtraData().model.toJson();
                }
                );
            }

            return <FlexLayout.Layout model={model} factory={this.factory} />;
        }
        else if (component === "text") {
            try {
                return <div dangerouslySetInnerHTML={{ __html: node.getConfig().text }} />;
            } catch (e) {
                console.log(e);
            }
        }
        else if (component === "multitype") {
            try {
                const config = node.getConfig();
                if (config.type === "url") {
                    return <iframe title={node.getId()} src={config.data} style={{ display: "block", border: "none", boxSizing: "border-box" }} width="100%" height="100%" />;
                } else if (config.type === "html") {
                    return (<div dangerouslySetInnerHTML={{ __html: config.data }} />);
                } else if (config.type === "text") {
                    return (
                        <textarea style={{ position: "absolute", width: "100%", height: "100%", resize: "none", boxSizing: "border-box", border: "none" }}
                            defaultValue={config.data}
                        />);
                }
            } catch (e) {
                return (<div>{String(e)}</div>);
            }
        }
        else if (component === "tabstorage") {
            return <TabStorage tab={node} layout={this.refs.layout as FlexLayout.Layout} />
        }

        return null;
    }

    titleFactory = (node: TabNode) => {
        if (node.getId() === "custom-tab") {
            // return "(Added by titleFactory) " + node.getName();
            return {
                titleContent: <div>(Added by titleFactory) {node.getName()}</div>,
                name: "the name for custom tab"
            };
        }
        return;
    }

    iconFactory = (node: TabNode) => {
        if (node.getId() === "custom-tab") {
            return <><span style={{ marginRight: 3 }}>:)</span></>
        }
        return;
    }

    onSelectLayout = (event: React.FormEvent) => {
        var target = event.target as HTMLSelectElement;
        this.loadLayout(target.value);
    }

    onReloadFromFile = (event: React.MouseEvent) => {
        this.loadLayout(this.state.layoutFile!, true);
    }

    onThemeChange = (event: React.FormEvent) => {
        var target = event.target as HTMLSelectElement;
        let flexlayout_stylesheet: any = window.document.getElementById("flexlayout-stylesheet");
        let index = flexlayout_stylesheet.href.lastIndexOf("/");
        let newAddress = flexlayout_stylesheet.href.substr(0, index);
        flexlayout_stylesheet.setAttribute("href", newAddress + "/" + target.value + ".css");
        let page_stylesheet = window.document.getElementById("page-stylesheet");
        page_stylesheet!.setAttribute("href", target.value + ".css");
        this.forceUpdate();
    }

    onSizeChange = (event: React.FormEvent) => {
        var target = event.target as HTMLSelectElement;
        this.setState({ fontSize: target.value });
    }

    onRenderTab = (node: TabNode, renderValues: ITabRenderValues) => {
        // renderValues.content += " *";
        // renderValues.name = "tab " + node.getId(); // name used in overflow menu
        // renderValues.buttons.push(<img src="images/grey_ball.png"/>);
    }

    onRenderTabSet = (node: (TabSetNode | BorderNode), renderValues: ITabSetRenderValues) => {
        if (this.state.layoutFile === "default") {
            //renderValues.headerContent = "-- " + renderValues.headerContent + " --";
            //renderValues.buttons.push(<img src="images/grey_ball.png"/>);
            renderValues.stickyButtons.push(
                <img src="images/add.png"
                    alt="Add"
                    key="Add button"
                    title="Add Tab (using onRenderTabSet callback, see Demo)"
                    style={{ marginLeft: 5, width: 24, height: 24 }}
                    onClick={() => this.onAddFromTabSetButton(node)}
                />);
        }
    }

    render() {


        let contents: React.ReactNode = "loading ...";
        let maximized = false;
        if (this.state.model !== null) {
            maximized = this.state.model.getMaximizedTabset() !== undefined;
            contents = <FlexLayout.Layout
                ref="layout"
                model={this.state.model}
                factory={this.factory}
                font={{ size: this.state.fontSize }}
                onAction={this.onAction}
                titleFactory={this.titleFactory}
                iconFactory={this.iconFactory}
                onRenderTab={this.onRenderTab}
                onRenderTabSet={this.onRenderTabSet}
                onExternalDrag={this.onExternalDrag}
                realtimeResize={this.state.realtimeResize}
                onTabDrag={(dragging, over, x, y, location) => {
                    const tabStorageImpl = over.getExtraData().tabStorage_onTabDrag as ILayoutProps['onTabDrag']
                    if (tabStorageImpl) return tabStorageImpl(dragging, over, x, y, location)
                    return undefined
                }}
            // classNameMapper={
            //     className => {
            //         console.log(className);
            //         if (className === "flexlayout__tab_button--selected") {
            //             className = "override__tab_button--selected";
            //         }
            //         return className;
            //     }
            // }
            // i18nMapper = {
            //     (id, param?) => {
            //         if (id === FlexLayout.I18nLabel.Move_Tab) {
            //             return `move this tab: ${param}`;
            //         } else if (id === FlexLayout.I18nLabel.Move_Tabset) {
            //             return `move this tabset`
            //         }
            //         return undefined;
            //     }
            // }
            />;
        }

        return <div className="app">
            <div className="toolbar">
                <select onChange={this.onSelectLayout}>
                    <option value="default">Default</option>
                    <option value="newfeatures">New Features</option>
                    <option value="simple">Simple</option>
                    <option value="justsplitters">Just Splitters</option>
                    <option value="sub">SubLayout</option>
                    <option value="complex">Complex</option>
                    <option value="preferred">Using Preferred size</option>
                    <option value="trader">Trader</option>
                </select>
                <button onClick={this.onReloadFromFile} style={{ marginLeft: 5 }}>reload from file</button>
                <div style={{ flexGrow: 1 }}></div>
                <span style={{ fontSize: "14px" }}>Realtime resize</span>
                <input
                    name="realtimeResize"
                    type="checkbox"
                    checked={this.state.realtimeResize}
                    onChange={this.onRealtimeResize} />
                <select style={{ marginLeft: 5 }}
                    onChange={this.onSizeChange}
                    defaultValue="medium">
                    <option value="xx-small">Size xx-small</option>
                    <option value="x-small">Size x-small</option>
                    <option value="small">Size small</option>
                    <option value="medium">Size medium</option>
                    <option value="large">Size large</option>
                    <option value="8px">Size 8px</option>
                    <option value="10px">Size 10px</option>
                    <option value="12px">Size 12px</option>
                    <option value="14px">Size 14px</option>
                    <option value="16px">Size 16px</option>
                    <option value="18px">Size 18px</option>
                    <option value="20px">Size 20px</option>
                    <option value="25px">Size 25px</option>
                    <option value="30px">Size 30px</option>
                    <option value="70%">Size 70%</option>
                    <option value="80%">Size 80%</option>
                    <option value="90%">Size 90%</option>
                    <option value="100%">Size 100%</option>
                    <option value="120%">Size 120%</option>
                    <option value="140%">Size 140%</option>
                    <option value="160%">Size 160%</option>
                    <option value="180%">Size 180%</option>
                    <option value="200%">Size 200%</option>
                </select>
                <select style={{ marginLeft: 5 }} defaultValue="gray" onChange={this.onThemeChange}>
                    <option value="light">Light</option>
                    <option value="gray">Gray</option>
                    <option value="dark">Dark</option>
                </select>
                <button style={{ marginLeft: 5 }} onClick={this.onShowLayoutClick}>Show Layout JSON in Console</button>
                <button disabled={this.state.adding || maximized}
                    style={{ height: "30px", marginLeft: 5, border: "none", outline: "none", backgroundColor: "lightgray" }}
                    title="Add using Layout.addTabWithDragAndDrop"
                    onMouseDown={this.onAddDragMouseDown}
                    onTouchStart={this.onAddDragMouseDown}>Add Drag</button>
                <button disabled={this.state.adding || maximized} style={{ marginLeft: 5 }} title="Add using Layout.addTabToActiveTabSet" onClick={this.onAddActiveClick}>Add Active</button>
                <button disabled={this.state.adding || maximized} style={{ marginLeft: 5 }} title="Add using Layout.addTabWithDragAndDropIndirect" onClick={this.onAddIndirectClick}>Add Indirect</button>
            </div>
            <div className="contents">
                {contents}
            </div>
        </div>;
    }

    makeFakeData() {
        var data = [];
        var r = Math.random() * 50;
        for (var i = 0; i < r; i++) {
            var rec: { [key: string]: any; } = {};
            rec.Name = this.randomString(5, "ABCDEFGHIJKLMNOPQRSTUVWXYZ");
            for (var j = 1; j < fields.length; j++) {
                rec[fields[j]] = (1.5 + Math.random() * 2).toFixed(2);
            }
            data.push(rec);
        }
        return data;
    }

    randomString(len: number, chars: string) {
        var a = [];
        for (var i = 0; i < len; i++) {
            a.push(chars[Math.floor(Math.random() * chars.length)]);
        }

        return a.join("");
    }
}

class SimpleTable extends React.Component<{ fields: any, data: any, onClick: any }, any> {
    shouldComponentUpdate() {
        return true;
    }

    render() {
        // if (Math.random()>0.8) throw Error("oppps I crashed");
        var headercells = this.props.fields.map(function (field: any) {
            return <th key={field}>{field}</th>;
        });

        var rows = [];
        for (var i = 0; i < this.props.data.length; i++) {
            var row = this.props.fields.map((field: any) => <td key={field}>{this.props.data[i][field]}</td>);
            rows.push(<tr key={i}>{row}</tr>);
        }

        return <table className="simple_table" onClick={this.props.onClick}>
            <tbody>
                <tr>{headercells}</tr>
                {rows}
            </tbody>
        </table>;
    }
}

function TabStorage({ tab, layout }: { tab: TabNode, layout: FlexLayout.Layout }) {
    const [storedTabs, setStoredTabs] = useState<IJsonTabNode[]>(tab.getConfig()?.storedTabs ?? [])

    useEffect(() => {
        tab.getModel().doAction(Actions.updateNodeAttributes(tab.getId(), { config: { ...(tab.getConfig() ?? {}), storedTabs } }))
    }, [storedTabs])

    const [contents, setContents] = useState<HTMLDivElement | null>(null)
    const [list, setList] = useState<HTMLDivElement | null>(null)
    const refs = useRef<Map<string, HTMLDivElement | undefined>>(new Map()).current
    const [emptyElem, setEmptyElem] = useState<HTMLDivElement | null>(null)

    const kickstartingCallback = useCallback((dragging: TabNode | IJsonTabNode) => {
        const json = dragging instanceof TabNode ? dragging.toJson() as IJsonTabNode : dragging

        setStoredTabs(tabs => [...tabs, json])

        if (dragging instanceof TabNode) {
            tab.getModel().doAction(Actions.deleteTab(dragging.getId()));
        }
    }, [tab])

    const calculateInsertion = useCallback((absoluteY: number) => {
        const rects = storedTabs.map(json => refs.get(json.id!)!.getBoundingClientRect())

        const splits = [rects[0].top]

        for (let i = 1; i < rects.length; i++) {
            splits.push((rects[i - 1].bottom + rects[i].top) / 2)
        }

        splits.push(rects[rects.length - 1].bottom)

        let insertionIndex = 0

        for (let i = 1; i < splits.length; i++) {
            if (Math.abs(splits[i] - absoluteY) <= Math.abs(splits[insertionIndex] - absoluteY)) {
                insertionIndex = i
            }
        }

        return {
            insertionIndex,
            split: splits[insertionIndex]
        }
    }, [storedTabs])

    const insertionCallback = useCallback((dragging: TabNode | IJsonTabNode, _, __, y: number) => {
        const absoluteY = y + tab.getRect().y + layout.getDomRect().top
        const { insertionIndex } = calculateInsertion(absoluteY)
        const json = dragging instanceof TabNode ? dragging.toJson() as IJsonTabNode : dragging

        setStoredTabs(tabs => {
            const newTabs = [...tabs]
            const foundAt = newTabs.indexOf(json)

            if (foundAt > -1) {
                newTabs.splice(foundAt, 1)
                newTabs.splice(insertionIndex > foundAt ? insertionIndex - 1 : insertionIndex, 0, json)
            } else {
                newTabs.splice(insertionIndex, 0, json)
            }

            return newTabs
        })

        if (dragging instanceof TabNode) {
            tab.getModel().doAction(Actions.deleteTab(dragging.getId()));
        }
    }, [calculateInsertion, tab, layout])

    tab.getExtraData().tabStorage_onTabDrag = useCallback(((dragging, over, x, y) => {
        if (contents && list) {
            const layoutDomRect = layout.getDomRect()
            const tabRect = tab.getRect()

<<<<<<< HEAD
            const rootX = tabRect.x + layoutDomRect.left
            const rootY = tabRect.y + layoutDomRect.top
            const absX = x + rootX
            const absY = y + rootY

            const listBounds = list.getBoundingClientRect()
            if (absX < listBounds.left || absX >= listBounds.right ||
                absY < listBounds.top || absY >= listBounds.bottom) return

            if (emptyElem) {
                return {
                    x: listBounds.left - rootX,
                    y: listBounds.top - rootY,
                    width: listBounds.width,
                    height: listBounds.height,
                    callback: kickstartingCallback
                }
            } else {
                const insertion = calculateInsertion(absY)

                return {
                    x: listBounds.left - rootX,
                    y: insertion.split - rootY - 2, // -2 needed for border thickness, TODO: have flexlayout automatically make this unnecessary for 0-height/width borders
                    width: listBounds.width,
                    height: 0,
                    callback: insertionCallback
=======
            if (absoluteX >= listBounds.left && absoluteX < listBounds.right &&
                absoluteY >= listBounds.top && absoluteY < listBounds.bottom) {
                if (emptyElem) {
                    return {
                        x: listBounds.left - rect.x,
                        y: listBounds.top - rect.y,
                        width: listBounds.width,
                        height: listBounds.height,
                        callback: () => {
                            const json = dragging instanceof TabNode ? dragging.toJson() as IJsonTabNode : dragging

                            setStoredTabs(tabs => [...tabs, json])

                            if (dragging instanceof TabNode) {
                                tab.getModel().doAction(Actions.deleteTab(dragging.getId()));
                            }
                        },
                        cursor: 'copy'
                    }
                } else {
                    for (let i = 0; i < storedTabs.length; i++) {
                        const ref = refs[i]
                        if (!ref) continue

                        const itemRect = ref.getBoundingClientRect()

                        if (absoluteX >= itemRect.left && absoluteX < itemRect.right &&
                            absoluteY >= itemRect.top && absoluteY < itemRect.bottom) {
                            const isTop = absoluteY - itemRect.top < itemRect.bottom - absoluteY
                            const newIndex = isTop ? i : i + 1

                            return {
                                x: itemRect.left - rect.x,
                                y: itemRect.top + (isTop ? 0 : itemRect.height) - rect.y,
                                width: itemRect.width,
                                height: 0,
                                callback: () => {
                                    const json = dragging instanceof TabNode ? dragging.toJson() as IJsonTabNode : dragging

                                    setStoredTabs(tabs => {
                                        const newTabs = [...tabs]
                                        const foundAt = newTabs.indexOf(json)

                                        if (foundAt > -1) {
                                            newTabs.splice(foundAt, 1)
                                            newTabs.splice(newIndex > foundAt ? newIndex - 1 : newIndex, 0, json)
                                        } else {
                                            newTabs.splice(newIndex, 0, json)
                                        }

                                        return newTabs
                                    })

                                    if (dragging instanceof TabNode) {
                                        tab.getModel().doAction(Actions.deleteTab(dragging.getId()));
                                    }
                                },
                                cursor: 'row-resize'
                            }
                        }
                    }
>>>>>>> 604def7b
                }
            }
        }

        return undefined
    }) as Required<ILayoutProps>['onTabDrag'], [storedTabs, contents, list, refs, emptyElem])

    return <div ref={setContents} className="tab-storage">
        <p>
            This component demonstrates the custom drag and drop features of FlexLayout, by allowing you to store tabs in a list.
            You can drag tabs into the list, reorder the list, and drag tabs out of the list, all using the layout's built-in drag system!
        </p>
        <div ref={setList} className="tab-storage-tabs">
            {storedTabs.length === 0 && <div ref={setEmptyElem} className="tab-storage-empty">Looks like there's nothing here! Try dragging a tab over this text.</div>}
            {storedTabs.map((stored, i) => (
                <div
                    ref={ref => ref ? refs.set(stored.id!, ref) : refs.delete(stored.id!)}
                    className="tab-storage-entry"
                    key={stored.id}
                    onMouseDown={e => {
                        e.preventDefault()
                        layout.addTabWithDragAndDrop(stored.name ?? 'Unnamed', stored, (node) => node && setStoredTabs(tabs => tabs.filter(tab => tab !== stored)))
                    }}
                    onTouchStart={e => {
                        layout.addTabWithDragAndDrop(stored.name ?? 'Unnamed', stored, (node) => node && setStoredTabs(tabs => tabs.filter(tab => tab !== stored)))
                    }}
                >
                    {stored.name ?? 'Unnamed'}
                </div>))
            }
        </div>
    </div>
}

ReactDOM.render(<App />, document.getElementById("container"));<|MERGE_RESOLUTION|>--- conflicted
+++ resolved
@@ -561,7 +561,6 @@
             const layoutDomRect = layout.getDomRect()
             const tabRect = tab.getRect()
 
-<<<<<<< HEAD
             const rootX = tabRect.x + layoutDomRect.left
             const rootY = tabRect.y + layoutDomRect.top
             const absX = x + rootX
@@ -577,7 +576,8 @@
                     y: listBounds.top - rootY,
                     width: listBounds.width,
                     height: listBounds.height,
-                    callback: kickstartingCallback
+                    callback: kickstartingCallback,
+                    cursor: 'copy'
                 }
             } else {
                 const insertion = calculateInsertion(absY)
@@ -587,70 +587,8 @@
                     y: insertion.split - rootY - 2, // -2 needed for border thickness, TODO: have flexlayout automatically make this unnecessary for 0-height/width borders
                     width: listBounds.width,
                     height: 0,
-                    callback: insertionCallback
-=======
-            if (absoluteX >= listBounds.left && absoluteX < listBounds.right &&
-                absoluteY >= listBounds.top && absoluteY < listBounds.bottom) {
-                if (emptyElem) {
-                    return {
-                        x: listBounds.left - rect.x,
-                        y: listBounds.top - rect.y,
-                        width: listBounds.width,
-                        height: listBounds.height,
-                        callback: () => {
-                            const json = dragging instanceof TabNode ? dragging.toJson() as IJsonTabNode : dragging
-
-                            setStoredTabs(tabs => [...tabs, json])
-
-                            if (dragging instanceof TabNode) {
-                                tab.getModel().doAction(Actions.deleteTab(dragging.getId()));
-                            }
-                        },
-                        cursor: 'copy'
-                    }
-                } else {
-                    for (let i = 0; i < storedTabs.length; i++) {
-                        const ref = refs[i]
-                        if (!ref) continue
-
-                        const itemRect = ref.getBoundingClientRect()
-
-                        if (absoluteX >= itemRect.left && absoluteX < itemRect.right &&
-                            absoluteY >= itemRect.top && absoluteY < itemRect.bottom) {
-                            const isTop = absoluteY - itemRect.top < itemRect.bottom - absoluteY
-                            const newIndex = isTop ? i : i + 1
-
-                            return {
-                                x: itemRect.left - rect.x,
-                                y: itemRect.top + (isTop ? 0 : itemRect.height) - rect.y,
-                                width: itemRect.width,
-                                height: 0,
-                                callback: () => {
-                                    const json = dragging instanceof TabNode ? dragging.toJson() as IJsonTabNode : dragging
-
-                                    setStoredTabs(tabs => {
-                                        const newTabs = [...tabs]
-                                        const foundAt = newTabs.indexOf(json)
-
-                                        if (foundAt > -1) {
-                                            newTabs.splice(foundAt, 1)
-                                            newTabs.splice(newIndex > foundAt ? newIndex - 1 : newIndex, 0, json)
-                                        } else {
-                                            newTabs.splice(newIndex, 0, json)
-                                        }
-
-                                        return newTabs
-                                    })
-
-                                    if (dragging instanceof TabNode) {
-                                        tab.getModel().doAction(Actions.deleteTab(dragging.getId()));
-                                    }
-                                },
-                                cursor: 'row-resize'
-                            }
-                        }
-                    }
->>>>>>> 604def7b
+                    callback: insertionCallback,
+                    cursor: 'row-resize'
                 }
             }
         }
